# Environments

This is a list of Gym environments, including those packaged with Gym, official OpenAI environments, and third party environment.

For information on creating your own environment, see [Creating your own Environment](creating-environments.md).

## Included Environments

The code for each environment group is housed in its own subdirectory
[gym/envs](https://github.com/openai/gym/blob/master/gym/envs). The
specification of each task is in
[gym/envs/\_\_init\_\_.py](https://github.com/openai/gym/blob/master/gym/envs/__init__.py).
It's worth browsing through both.

### Algorithmic

These are a variety of algorithmic tasks, such as learning to copy a
sequence.

``` python
import gym
env = gym.make('Copy-v0')
env.reset()
env.render()
```

### Atari

The Atari environments are a variety of Atari video games. If you didn't
do the full install, you can install dependencies via `pip install -e
'.[atari]'` (you'll need `cmake` installed) and then get started as
follows:

``` python
import gym
env = gym.make('SpaceInvaders-v0')
env.reset()
env.render()
```

This will install `atari-py`, which automatically compiles the [Arcade
Learning Environment](http://www.arcadelearningenvironment.org/). This
can take quite a while (a few minutes on a decent laptop), so just be
prepared.

### Box2d

Box2d is a 2D physics engine. You can install it via `pip install -e
'.[box2d]'` and then get started as follows:

``` python
import gym
env = gym.make('LunarLander-v2')
env.reset()
env.render()
```

### Classic control

These are a variety of classic control tasks, which would appear in a
typical reinforcement learning textbook. If you didn't do the full
install, you will need to run `pip install -e '.[classic_control]'` to
enable rendering. You can get started with them via:

``` python
import gym
env = gym.make('CartPole-v0')
env.reset()
env.render()
```

### MuJoCo

[MuJoCo](http://www.mujoco.org/) is a physics engine which can do very
detailed efficient simulations with contacts. It's not open-source, so
you'll have to follow the instructions in
[mujoco-py](https://github.com/openai/mujoco-py#obtaining-the-binaries-and-license-key)
to set it up. You'll have to also run `pip install -e '.[mujoco]'` if
you didn't do the full install.

``` python
import gym
env = gym.make('Humanoid-v2')
env.reset()
env.render()
```

### Robotics

These environments also use [MuJoCo](http://www.mujoco.org/). You'll have to also run `pip install -e '.[robotics]'` if
you didn't do the full install.

``` python
import gym
env = gym.make('HandManipulateBlock-v0')
env.reset()
env.render()
```

You can also find additional details in the accompanying [technical
report](https://arxiv.org/abs/1802.09464) and [blog
post](https://blog.openai.com/ingredients-for-robotics-research/). If
you use these environments, you can cite them as follows:

    @misc{1802.09464,
      Author = {Matthias Plappert and Marcin Andrychowicz and Alex Ray and Bob McGrew and Bowen Baker and Glenn Powell and Jonas Schneider and Josh Tobin and Maciek Chociej and Peter Welinder and Vikash Kumar and Wojciech Zaremba},
      Title = {Multi-Goal Reinforcement Learning: Challenging Robotics Environments and Request for Research},
      Year = {2018},
      Eprint = {arXiv:1802.09464},
    }

### Toy text

Toy environments which are text-based. There's no extra dependency to
install, so to get started, you can just do:

``` python
import gym
env = gym.make('FrozenLake-v0')
env.reset()
env.render()
```

## OpenAI Environments

### Procgen

16 simple-to-use procedurally-generated gym environments which provide a direct measure of how quickly a reinforcement learning agent learns generalizable skills. The environments run at high speed (thousands of steps per second) on a single core.

Learn more here: https://github.com/openai/procgen

### Gym-Retro

Gym Retro lets you turn classic video games into Gym environments for reinforcement learning and comes with integrations for ~1000 games. It uses various emulators that support the Libretro API, making it fairly easy to add new emulators.

Learn more here: https://github.com/openai/retro

### Roboschool (DEPRECATED)

**We recommend using the [PyBullet Robotics Environments](#pybullet-robotics-environments) instead**

3D physics environments like Mujoco environments but uses the Bullet physics engine and does not require a commercial license.

Learn more here: https://github.com/openai/roboschool

## Third Party Environments

The gym comes prepackaged with many many environments. It's this common API around many environments that makes Gym so great. Here we will list additional environments that do not come prepacked with the gym. Submit another to this list via a pull-request.

### PyBullet Robotics Environments

3D physics environments like the Mujoco environments but uses the Bullet physics engine and does not require a commercial license.  Works on Mac/Linux/Windows.

Learn more here: https://docs.google.com/document/d/10sXEhzFRSnvFcl3XxNGhnD4N2SedqwdAvK3dsihxVUA/edit#heading=h.wz5to0x8kqmr

### Obstacle Tower

3D procedurally generated tower where you have to climb to the highest level possible

Learn more here: https://github.com/Unity-Technologies/obstacle-tower-env

Platforms: Windows, Mac, Linux

### PGE: Parallel Game Engine

PGE is a FOSS 3D engine for AI simulations, and can interoperate with the Gym. Contains environments with modern 3D graphics, and uses Bullet for physics.

Learn more here: https://github.com/222464/PGE

### gym-inventory: Inventory Control Environments

gym-inventory is a single agent domain featuring discrete state and action spaces that an AI agent might encounter in inventory control problems. 

Learn more here: https://github.com/paulhendricks/gym-inventory

### gym-gazebo: training Robots in Gazebo

gym-gazebo presents an extension of the initial OpenAI gym for robotics using ROS and Gazebo, an advanced 3D modeling and
rendering  tool.

Learn more here: https://github.com/erlerobot/gym-gazebo/

### gym-maze: 2D maze environment
A simple 2D maze environment where an agent finds its way from the start position to the goal. 

Learn more here: https://github.com/tuzzer/gym-maze/

### osim-rl: Musculoskeletal Models in OpenSim

A human musculoskeletal model and a physics-based simulation environment where you can synthesize physically and physiologically accurate motion. One of the environments built in this framework is a competition environment for a NIPS 2017 challenge.

Learn more here: https://github.com/stanfordnmbl/osim-rl

### gym-minigrid: Minimalistic Gridworld Environment

A minimalistic gridworld environment. Seeks to minimize software dependencies, be easy to extend and deliver good performance for faster training.

Learn more here: https://github.com/maximecb/gym-minigrid

### gym-miniworld: Minimalistic 3D Interior Environment Simulator 

MiniWorld is a minimalistic 3D interior environment simulator for reinforcement learning & robotics research. It can be used to simulate environments with rooms, doors, hallways and various objects (eg: office and home environments, mazes). MiniWorld can be seen as an alternative to VizDoom or DMLab. It is written 100% in Python and designed to be easily modified or extended.

Learn more here: https://github.com/maximecb/gym-miniworld

### gym-sokoban: 2D Transportation Puzzles

The environment consists of transportation puzzles in which the player's goal is to push all boxes on the warehouse's storage locations.
The advantage of the environment is that it generates a new random level every time it is initialized or reset, which prevents over fitting to predefined levels.

Learn more here: https://github.com/mpSchrader/gym-sokoban

### gym-duckietown: Lane-Following Simulator for Duckietown

A lane-following simulator built for the [Duckietown](http://duckietown.org/) project (small-scale self-driving car course).

Learn more here: https://github.com/duckietown/gym-duckietown

### GymFC: A flight control tuning and training framework 

GymFC is a modular framework for synthesizing neuro-flight controllers. The
architecture integrates digital twinning concepts to provide seamless transfer
of trained policies to hardware. The OpenAI environment has been used to
generate policies for the worlds first open source neural network flight
control firmware [Neuroflight](https://github.com/wil3/neuroflight).

Learn more here: https://github.com/wil3/gymfc/

### gym-anytrading: Environments for trading markets

AnyTrading is a collection of OpenAI Gym environments for reinforcement learning-based trading algorithms with a great focus on simplicity, flexibility, and comprehensiveness.

Learn more here: https://github.com/AminHP/gym-anytrading

### GymGo: The Board Game Go

An implementation of the board game Go

Learn more here: https://github.com/aigagror/GymGo 

### gym-electric-motor: Intelligent control of electric drives

An environment for simulating a wide variety of electric drives taking into account different types of electric motors and converters. Control schemes can be continuous, yielding a voltage duty cycle, or discrete, determining converter switching states directly.

Learn more here: https://github.com/upb-lea/gym-electric-motor

<<<<<<< HEAD

### NASGym: gym environment for Neural Architecture Search (NAS)

The environment is fully-compatible with the OpenAI baselines and exposes a NAS environment following the Neural Structure Code of [BlockQNN: Efficient Block-wise Neural Network Architecture Generation](https://arxiv.org/abs/1808.05584). Under this setting, a Neural Network (i.e. the state for the reinforcement learning agent) is modeled as a list of NSCs, an action is the addition of a layer to the network, and the reward is the accuracy after the early-stop training. The datasets considered so far are the CIFAR-10 dataset (available by default) and the meta-dataset (has to be manually downloaded as specified in [this repository](https://github.com/gomerudo/meta-dataset)).

Learn more here: https://github.com/gomerudo/nas-env
=======
### gym-jiminy: training Robots in Jiminy

gym-jiminy presents an extension of the initial OpenAI gym for robotics using Jiminy, an extremely fast and light weight simulator for poly-articulated systems using Pinocchio for physics evaluation and Meshcat for web-based 3D rendering.

Learn more here: https://github.com/Wandercraft/jiminy

### highway-env: Tactical Decision-Making for Autonomous Driving

An environment for behavioural planning in autonomous driving, with an emphasis on high-level perception and decision rather than low-level sensing and control. The difficulty of the task lies in understanding the social interactions with other drivers, whose behaviours are uncertain. Several scenes are proposed, such as highway, merge, intersection and roundabout.

Learn more here: https://github.com/eleurent/highway-env
>>>>>>> 67212547
<|MERGE_RESOLUTION|>--- conflicted
+++ resolved
@@ -244,14 +244,12 @@
 
 Learn more here: https://github.com/upb-lea/gym-electric-motor
 
-<<<<<<< HEAD
-
 ### NASGym: gym environment for Neural Architecture Search (NAS)
 
 The environment is fully-compatible with the OpenAI baselines and exposes a NAS environment following the Neural Structure Code of [BlockQNN: Efficient Block-wise Neural Network Architecture Generation](https://arxiv.org/abs/1808.05584). Under this setting, a Neural Network (i.e. the state for the reinforcement learning agent) is modeled as a list of NSCs, an action is the addition of a layer to the network, and the reward is the accuracy after the early-stop training. The datasets considered so far are the CIFAR-10 dataset (available by default) and the meta-dataset (has to be manually downloaded as specified in [this repository](https://github.com/gomerudo/meta-dataset)).
 
 Learn more here: https://github.com/gomerudo/nas-env
-=======
+
 ### gym-jiminy: training Robots in Jiminy
 
 gym-jiminy presents an extension of the initial OpenAI gym for robotics using Jiminy, an extremely fast and light weight simulator for poly-articulated systems using Pinocchio for physics evaluation and Meshcat for web-based 3D rendering.
@@ -262,5 +260,4 @@
 
 An environment for behavioural planning in autonomous driving, with an emphasis on high-level perception and decision rather than low-level sensing and control. The difficulty of the task lies in understanding the social interactions with other drivers, whose behaviours are uncertain. Several scenes are proposed, such as highway, merge, intersection and roundabout.
 
-Learn more here: https://github.com/eleurent/highway-env
->>>>>>> 67212547
+Learn more here: https://github.com/eleurent/highway-env